package schedule

import (
	"errors"
	"time"

	"github.com/intelsdilabs/pulse/control"
	"github.com/intelsdilabs/pulse/core"
	"github.com/intelsdilabs/pulse/core/cdata"
)

const (
	//Schedule states
	ScheduleActive ScheduleState = iota
	ScheduleEnded
	ScheduleError

	//Scheduler states
	SchedulerStopped SchedulerState = iota
	SchedulerStarted
)

var (
	MetricManagerNotSet = errors.New("MetricManager is not set.")
	SchedulerNotStarted = errors.New("Scheduler is not started.")
)

// Schedule - Validate() will include ensure that the underlying schedule is
// still valid.  For example, it doesn't start in the past.

type managesWork interface {
	Work(job) job
}

type Schedule interface {
	Wait(time.Time) ScheduleResponse
	Validate() error
}

type ScheduleState int

type ScheduleResponse interface {
	State() ScheduleState
	Error() error
	MissedIntervals() int
}

// ManagesMetric is implemented by control
// On startup a scheduler will be created and passed a reference to control
type managesMetric interface {
	SubscribeMetricType(mt core.MetricType, cd *cdata.ConfigDataNode) (core.MetricType, control.SubscriptionError)
	UnsubscribeMetricType(mt core.MetricType)
}

type TaskErrors interface {
	Errors() []error
}

type taskErrors struct {
	errs []error
}

func (t *taskErrors) Errors() []error {
	return t.errs
}

type scheduler struct {
	workManager   *workManager
	metricManager managesMetric
	state         SchedulerState
}

type SchedulerState int

// CreateTask creates and returns task
func (scheduler *scheduler) CreateTask(mts []core.MetricType, s Schedule, cdt *cdata.ConfigDataTree, wf Workflow, opts ...option) (*Task, TaskErrors) {
	te := &taskErrors{
		errs: make([]error, 0),
	}

	if scheduler.state != SchedulerStarted {
		te.errs = append(te.errs, SchedulerNotStarted)
		return nil, te
	}

	//validate Schedule
	if err := s.Validate(); err != nil {
		te.errs = append(te.errs, err)
		return nil, te
	}

	//subscribe to MT
	//if we encounter an error we will unwind successful subscriptions
	subscriptions := make([]core.MetricType, 0)
	for _, m := range mts {
		cd := cdt.Get(m.Namespace())
		mt, err := scheduler.metricManager.SubscribeMetricType(m, cd)
		if err == nil {
			//mt := newMetricType(m, config)
			//mtc = append(mtc, mt)
			subscriptions = append(subscriptions, mt)
		} else {
			te.errs = append(te.errs, err.Errors()...)
		}
	}

	if len(te.errs) > 0 {
		//unwind successful subscriptions
		for _, sub := range subscriptions {
			scheduler.metricManager.UnsubscribeMetricType(sub)
		}
		return nil, te
	}

<<<<<<< HEAD
	task := NewTask(s, subscriptions, wf, opts...)

=======
	task := NewTask(s, subscriptions, wf, scheduler.workManager)
>>>>>>> 25858b6b
	return task, nil
}

// Start starts the scheduler
func (s *scheduler) Start() error {
	if s.metricManager == nil {
		return MetricManagerNotSet
	}
	s.state = SchedulerStarted
	return nil
}

// New returns an instance of the schduler
// The MetricManager must be set before the scheduler can be started.
// The MetricManager must be started before it can be used.

func New(poolSize, queueSize int) *scheduler {
	s := &scheduler{}

	s.workManager = newWorkManager(int64(queueSize), poolSize)
	s.workManager.Start()

	return s
}<|MERGE_RESOLUTION|>--- conflicted
+++ resolved
@@ -25,13 +25,12 @@
 	SchedulerNotStarted = errors.New("Scheduler is not started.")
 )
 
-// Schedule - Validate() will include ensure that the underlying schedule is
-// still valid.  For example, it doesn't start in the past.
-
 type managesWork interface {
 	Work(job) job
 }
 
+// Schedule - Validate() will include ensure that the underlying schedule is
+// still valid.  For example, it doesn't start in the past.
 type Schedule interface {
 	Wait(time.Time) ScheduleResponse
 	Validate() error
@@ -112,12 +111,8 @@
 		return nil, te
 	}
 
-<<<<<<< HEAD
 	task := NewTask(s, subscriptions, wf, opts...)
 
-=======
-	task := NewTask(s, subscriptions, wf, scheduler.workManager)
->>>>>>> 25858b6b
 	return task, nil
 }
 
