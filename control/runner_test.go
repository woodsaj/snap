--- conflicted
+++ resolved
@@ -233,27 +233,6 @@
 
 				// These tests only work if Pulse Path is known to discover dummy plugin used for testing
 				if PulsePath != "" {
-<<<<<<< HEAD
-					// Convey("should return an AvailablePlugin in a Running state", func() {
-					// 	a := plugin.Arg{
-					// 		PluginLogPath: "/tmp/pulse-test-plugin.log",
-					// 	}
-					// 	exPlugin, err := plugin.NewExecutablePlugin(a, PluginPath, true)
-					// 	if err != nil {
-					// 		panic(err)
-					// 	}
-
-					// 	So(err, ShouldBeNil)
-
-					// 	// exPlugin := new(MockExecutablePlugin)
-					// 	ap, e := startPlugin(exPlugin)
-
-					// 	So(e, ShouldBeNil)
-					// 	So(ap, ShouldNotBeNil)
-					// 	println(ap.State)
-					// 	So(ap.State, ShouldEqual, PluginRunning)
-					// })
-=======
 					Convey("should return an AvailablePlugin in a Running state", func() {
 						r := NewRunner()
 						a := plugin.Arg{
@@ -372,7 +351,6 @@
 						So(ap.failedHealthChecks, ShouldEqual, 3)
 						So(ap.State, ShouldEqual, PluginDisabled)
 					})
->>>>>>> 9eafd747
 
 					// Convey("should return error for WaitForResponse error", func() {
 					// 	exPlugin := new(MockExecutablePlugin)
